--- conflicted
+++ resolved
@@ -5,8 +5,9 @@
 from biobb_common.configuration import settings
 from biobb_common.generic.biobb_object import BiobbObject
 from biobb_common.tools.file_utils import launchlogger
-from biobb_common.command_wrapper import cmd_wrapper
-from biobb_structure_utils.utils.common import *
+from biobb_common.tools import file_utils as fu
+from biobb_structure_utils.utils.common import check_input_path, check_output_path
+
 
 class ExtractMolecule(BiobbObject):
     """
@@ -28,12 +29,12 @@
         This is a use example of how to use the building block from Python::
 
             from biobb_structure_utils.utils.extract_molecule import extract_molecule
-            prop = { 
+            prop = {
                 'molecule_type': 'chains',
                 'chains': ['A', 'N', 'F']
             }
-            extract_molecule(input_structure_path='/path/to/myStructure.pdb', 
-                            output_molecule_path='/path/to/newMolecule.pdb', 
+            extract_molecule(input_structure_path='/path/to/myStructure.pdb',
+                            output_molecule_path='/path/to/newMolecule.pdb',
                             properties=prop)
 
     Info:
@@ -44,7 +45,7 @@
         * ontology:
             * name: EDAM
             * schema: http://edamontology.org/EDAM.owl
-            
+
     """
 
     def __init__(self, input_structure_path, output_molecule_path, properties=None, **kwargs) -> None:
@@ -94,7 +95,8 @@
         self.io_dict['out']['output_molecule_path'] = check_output_path(self.io_dict['out']['output_molecule_path'], self.out_log, self.__class__.__name__)
 
         # Setup Biobb
-        if self.check_restart(): return 0
+        if self.check_restart():
+            return 0
         self.stage_files()
 
         # create temporary folder
@@ -103,20 +105,15 @@
 
         # create command list file
         command_list_file = self.create_command_list(tmp_folder + '/extract_prot.lst')
-        
+
         # run command line
         self.cmd = [self.binary_path,
-               '-i', self.io_dict['in']['input_structure_path'],
-               '-o', self.io_dict['out']['output_molecule_path'],
-               '--force_save',
-               '--non_interactive',
-               'command_list', '--list', command_list_file]
+                    '-i', self.io_dict['in']['input_structure_path'],
+                    '-o', self.io_dict['out']['output_molecule_path'],
+                    '--force_save',
+                    '--non_interactive',
+                    'command_list', '--list', command_list_file]
 
-<<<<<<< HEAD
-        returncode: int = cmd_wrapper.CmdWrapper(cmd, self.shell_path, self.out_log, self.err_log, self.global_log).launch()
-
-=======
->>>>>>> b46309ed
         # Run Biobb block
         self.run_biobb()
 
@@ -139,7 +136,7 @@
     """Execute the :class:`ExtractMolecule <utils.extract_molecule.ExtractMolecule>` class and
     execute the :meth:`launch() <utils.extract_molecule.ExtractMolecule.launch>` method."""
 
-    return ExtractMolecule(input_structure_path=input_structure_path, 
+    return ExtractMolecule(input_structure_path=input_structure_path,
                            output_molecule_path=output_molecule_path,
                            properties=properties, **kwargs).launch()
 
@@ -159,7 +156,7 @@
     properties = settings.ConfReader(config=config).get_prop_dic()
 
     # Specific call of each building block
-    extract_molecule(input_structure_path=args.input_structure_path, 
+    extract_molecule(input_structure_path=args.input_structure_path,
                      output_molecule_path=args.output_molecule_path,
                      properties=properties)
 
